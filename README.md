--- conflicted
+++ resolved
@@ -8,21 +8,16 @@
 
 Feed URLs and filter rules are stored in a YAML file. Each feed block
 contains the source URL and one or more output definitions. Each output has an
-<<<<<<< HEAD
 optional list of keywords for inclusion or exclusion. An output may also
 override the resulting feed's `title` and `description` fields.
 When a feed defines `splits`, those act as additional outputs and can be mixed
 with a base output.
-=======
-optional list of keywords for inclusion or exclusion.
->>>>>>> 0c57a775
 
 Example `feeds.yaml`:
 
 ```yaml
 feeds:
   - url: "https://example.com/podcast1.rss"
-<<<<<<< HEAD
     # main filtered output
     output: "podcast1_filtered.xml"
     exclude:
@@ -35,25 +30,13 @@
         include:
           - "python"
           - "code"
-=======
-    splits:
-      - output: "podcast1_tech.xml"
-        include:
-          - "python"
-          - "code"
-        exclude:
-          - "politics"
->>>>>>> 0c57a775
       - output: "podcast1_misc.xml"
         exclude:
           - "advertisement"
   - url: "https://example.com/podcast2.rss"
     output: "podcast2_filtered.xml"
-<<<<<<< HEAD
     title: "Podcast 2 Filtered"
     description: "Episodes without politics"
-=======
->>>>>>> 0c57a775
     exclude:
       - "politics"
 ```
@@ -83,10 +66,4 @@
 
 - `podfeedfilter/` – package containing the code.
 - `feeds.yaml` – sample configuration file.
-<<<<<<< HEAD
 - `requirements.txt` – Python dependencies.
-
-
-=======
-- `requirements.txt` – Python dependencies.
->>>>>>> 0c57a775
